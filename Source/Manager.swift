// Alamofire.swift
//
// Copyright (c) 2014–2015 Alamofire Software Foundation (http://alamofire.org/)
//
// Permission is hereby granted, free of charge, to any person obtaining a copy
// of this software and associated documentation files (the "Software"), to deal
// in the Software without restriction, including without limitation the rights
// to use, copy, modify, merge, publish, distribute, sublicense, and/or sell
// copies of the Software, and to permit persons to whom the Software is
// furnished to do so, subject to the following conditions:
//
// The above copyright notice and this permission notice shall be included in
// all copies or substantial portions of the Software.
//
// THE SOFTWARE IS PROVIDED "AS IS", WITHOUT WARRANTY OF ANY KIND, EXPRESS OR
// IMPLIED, INCLUDING BUT NOT LIMITED TO THE WARRANTIES OF MERCHANTABILITY,
// FITNESS FOR A PARTICULAR PURPOSE AND NONINFRINGEMENT. IN NO EVENT SHALL THE
// AUTHORS OR COPYRIGHT HOLDERS BE LIABLE FOR ANY CLAIM, DAMAGES OR OTHER
// LIABILITY, WHETHER IN AN ACTION OF CONTRACT, TORT OR OTHERWISE, ARISING FROM,
// OUT OF OR IN CONNECTION WITH THE SOFTWARE OR THE USE OR OTHER DEALINGS IN
// THE SOFTWARE.

import Foundation

/**
    Responsible for creating and managing `Request` objects, as well as their underlying `NSURLSession`.
*/
public class Manager {

    // MARK: - Properties

    /**
        A shared instance of `Manager`, used by top-level Alamofire request methods, and suitable for use directly for any ad hoc requests.
    */
    public static let sharedInstance: Manager = {
        let configuration = NSURLSessionConfiguration.defaultSessionConfiguration()
        configuration.HTTPAdditionalHeaders = Manager.defaultHTTPHeaders

        return Manager(configuration: configuration)
    }()

    /**
        Creates default values for the "Accept-Encoding", "Accept-Language" and "User-Agent" headers.

        - returns: The default header values.
    */
    public static let defaultHTTPHeaders: [String: String] = {
        // Accept-Encoding HTTP Header; see http://tools.ietf.org/html/rfc7230#section-4.2.3
        let acceptEncoding: String = "gzip;q=1.0,compress;q=0.5"

        // Accept-Language HTTP Header; see http://tools.ietf.org/html/rfc7231#section-5.3.5
        let acceptLanguage: String = {
            var components: [String] = []
            for (index, languageCode) in (NSLocale.preferredLanguages() as [String]).enumerate() {
                let q = 1.0 - (Double(index) * 0.1)
                components.append("\(languageCode);q=\(q)")
                if q <= 0.5 {
                    break
                }
            }

            return ",".join(components)
        }()

        // User-Agent Header; see http://tools.ietf.org/html/rfc7231#section-5.5.3
        let userAgent: String = {
            if let info = NSBundle.mainBundle().infoDictionary {
                let executable: AnyObject = info[kCFBundleExecutableKey as String] ?? "Unknown"
                let bundle: AnyObject = info[kCFBundleIdentifierKey as String] ?? "Unknown"
                let version: AnyObject = info[kCFBundleVersionKey as String] ?? "Unknown"
                let os: AnyObject = NSProcessInfo.processInfo().operatingSystemVersionString ?? "Unknown"

                var mutableUserAgent = NSMutableString(string: "\(executable)/\(bundle) (\(version); OS \(os))") as CFMutableString
                let transform = NSString(string: "Any-Latin; Latin-ASCII; [:^ASCII:] Remove") as CFString
                if CFStringTransform(mutableUserAgent, nil, transform, 0) == 1 {
                    return mutableUserAgent as String
                }
            }

            return "Alamofire"
        }()

        return [
            "Accept-Encoding": acceptEncoding,
            "Accept-Language": acceptLanguage,
            "User-Agent": userAgent
        ]
    }()

    let queue = dispatch_queue_create(nil, DISPATCH_QUEUE_SERIAL)

    /// The underlying session.
    public let session: NSURLSession

    /// The session delegate handling all the task and session delegate callbacks.
    public let delegate: SessionDelegate

    /// Whether to start requests immediately after being constructed. `true` by default.
    public var startRequestsImmediately: Bool = true

    /// The background completion handler closure provided by the UIApplicationDelegate `application:handleEventsForBackgroundURLSession:completionHandler:` method. By setting the background completion handler, the SessionDelegate `sessionDidFinishEventsForBackgroundURLSession` closure implementation will automatically call the handler. If you need to handle your own events before the handler is called, then you need to override the SessionDelegate `sessionDidFinishEventsForBackgroundURLSession` and manually call the handler when finished. `nil` by default.
    public var backgroundCompletionHandler: (() -> Void)?

    // MARK: - Lifecycle

    /**
        - parameter configuration: The configuration used to construct the managed session.
    */
    required public init(configuration: NSURLSessionConfiguration = NSURLSessionConfiguration.defaultSessionConfiguration()) {
        self.delegate = SessionDelegate()
        self.session = NSURLSession(configuration: configuration, delegate: delegate, delegateQueue: nil)

        self.delegate.sessionDidFinishEventsForBackgroundURLSession = { [weak self] session in
            if let strongSelf = self {
                strongSelf.backgroundCompletionHandler?()
            }
        }
    }

    deinit {
        self.session.invalidateAndCancel()
    }

    // MARK: - Request

    /**
        Creates a request for the specified method, URL string, parameters, and parameter encoding.

<<<<<<< HEAD
        - parameter method: The HTTP method.
        - parameter URLString: The URL string.
        - parameter parameters: The parameters. `nil` by default.
        - parameter encoding: The parameter encoding. `.URL` by default.
=======
        :param: method The HTTP method.
        :param: URLString The URL string.
        :param: parameters The parameters. `nil` by default.
        :param: encoding The parameter encoding. `.URL` by default.
        :param: headers The HTTP headers. `nil` by default.
>>>>>>> bccbf19a

        - returns: The created request.
    */
<<<<<<< HEAD
    public func request(method: Method, _ URLString: URLStringConvertible, parameters: [String: AnyObject]? = nil, encoding: ParameterEncoding = .URL) -> Request {
        return request(encoding.encode(URLRequest(method, URLString: URLString), parameters: parameters).0)
=======
    public func request(
        method: Method,
        _ URLString: URLStringConvertible,
        parameters: [String: AnyObject]? = nil,
        encoding: ParameterEncoding = .URL,
        headers: [String: String]? = nil)
        -> Request
    {
        let mutableURLRequest = URLRequest(method, URLString, headers: headers)
        let encodedURLRequest = encoding.encode(mutableURLRequest, parameters: parameters).0
        return request(encodedURLRequest)
>>>>>>> bccbf19a
    }

    /**
        Creates a request for the specified URL request.

        If `startRequestsImmediately` is `true`, the request will have `resume()` called before being returned.

        - parameter URLRequest: The URL request

        - returns: The created request.
    */
    public func request(URLRequest: URLRequestConvertible) -> Request {
        var dataTask: NSURLSessionDataTask?
        dispatch_sync(self.queue) {
            dataTask = self.session.dataTaskWithRequest(URLRequest.URLRequest)
        }

        let request = Request(session: self.session, task: dataTask!)
        self.delegate[request.delegate.task] = request.delegate

        if self.startRequestsImmediately {
            request.resume()
        }

        return request
    }

    // MARK: - SessionDelegate

    /**
        Responsible for handling all delegate callbacks for the underlying session.
    */
    public final class SessionDelegate: NSObject, NSURLSessionDelegate, NSURLSessionTaskDelegate, NSURLSessionDataDelegate, NSURLSessionDownloadDelegate {
        private var subdelegates: [Int: Request.TaskDelegate] = [:]
        private let subdelegateQueue = dispatch_queue_create(nil, DISPATCH_QUEUE_CONCURRENT)

        subscript(task: NSURLSessionTask) -> Request.TaskDelegate? {
            get {
                var subdelegate: Request.TaskDelegate?
                dispatch_sync(self.subdelegateQueue) {
                    subdelegate = self.subdelegates[task.taskIdentifier]
                }

                return subdelegate
            }

            set {
                dispatch_barrier_async(self.subdelegateQueue) {
                    self.subdelegates[task.taskIdentifier] = newValue
                }
            }
        }

        // MARK: - NSURLSessionDelegate

        // MARK: Override Closures

        /// NSURLSessionDelegate override closure for `URLSession:didBecomeInvalidWithError:` method.
        public var sessionDidBecomeInvalidWithError: ((NSURLSession, NSError?) -> Void)?

        /// NSURLSessionDelegate override closure for `URLSession:didReceiveChallenge:completionHandler:` method.
        public var sessionDidReceiveChallenge: ((NSURLSession, NSURLAuthenticationChallenge) -> (NSURLSessionAuthChallengeDisposition, NSURLCredential?))?

        /// NSURLSessionDelegate override closure for `URLSessionDidFinishEventsForBackgroundURLSession:` method.
        public var sessionDidFinishEventsForBackgroundURLSession: ((NSURLSession) -> Void)?

        // MARK: Delegate Methods

        public func URLSession(session: NSURLSession, didBecomeInvalidWithError error: NSError?) {
            self.sessionDidBecomeInvalidWithError?(session, error)
        }

<<<<<<< HEAD
        public func URLSession(session: NSURLSession, didReceiveChallenge challenge: NSURLAuthenticationChallenge, completionHandler: ((NSURLSessionAuthChallengeDisposition, NSURLCredential?) -> Void)) {
            if sessionDidReceiveChallenge != nil {
                completionHandler(sessionDidReceiveChallenge!(session, challenge))
=======
        public func URLSession(session: NSURLSession, didReceiveChallenge challenge: NSURLAuthenticationChallenge, completionHandler: ((NSURLSessionAuthChallengeDisposition, NSURLCredential!) -> Void)) {
            if let sessionDidReceiveChallenge = self.sessionDidReceiveChallenge {
                completionHandler(sessionDidReceiveChallenge(session, challenge))
>>>>>>> bccbf19a
            } else {
                completionHandler(.PerformDefaultHandling, nil)
            }
        }

        public func URLSessionDidFinishEventsForBackgroundURLSession(session: NSURLSession) {
            self.sessionDidFinishEventsForBackgroundURLSession?(session)
        }

        // MARK: - NSURLSessionTaskDelegate

        // MARK: Override Closures

        /// Overrides default behavior for NSURLSessionTaskDelegate method `URLSession:task:willPerformHTTPRedirection:newRequest:completionHandler:`.
        public var taskWillPerformHTTPRedirection: ((NSURLSession, NSURLSessionTask, NSHTTPURLResponse, NSURLRequest) -> NSURLRequest?)?

        /// Overrides default behavior for NSURLSessionTaskDelegate method `URLSession:task:didReceiveChallenge:completionHandler:`.
        public var taskDidReceiveChallenge: ((NSURLSession, NSURLSessionTask, NSURLAuthenticationChallenge) -> (NSURLSessionAuthChallengeDisposition, NSURLCredential?))?

        /// Overrides default behavior for NSURLSessionTaskDelegate method `URLSession:session:task:needNewBodyStream:`.
        public var taskNeedNewBodyStream: ((NSURLSession, NSURLSessionTask) -> NSInputStream!)?

        /// Overrides default behavior for NSURLSessionTaskDelegate method `URLSession:task:didSendBodyData:totalBytesSent:totalBytesExpectedToSend:`.
        public var taskDidSendBodyData: ((NSURLSession, NSURLSessionTask, Int64, Int64, Int64) -> Void)?

        /// Overrides default behavior for NSURLSessionTaskDelegate method `URLSession:task:didCompleteWithError:`.
        public var taskDidComplete: ((NSURLSession, NSURLSessionTask, NSError?) -> Void)?

        // MARK: Delegate Methods

        public func URLSession(session: NSURLSession, task: NSURLSessionTask, willPerformHTTPRedirection response: NSHTTPURLResponse, newRequest request: NSURLRequest, completionHandler: ((NSURLRequest?) -> Void)) {
            var redirectRequest: NSURLRequest? = request

            if let taskWillPerformHTTPRedirection = self.taskWillPerformHTTPRedirection {
                redirectRequest = taskWillPerformHTTPRedirection(session, task, response, request)
            }

            completionHandler(redirectRequest)
        }

<<<<<<< HEAD
        public func URLSession(session: NSURLSession, task: NSURLSessionTask, didReceiveChallenge challenge: NSURLAuthenticationChallenge, completionHandler: ((NSURLSessionAuthChallengeDisposition, NSURLCredential?) -> Void)) {
            if taskDidReceiveChallenge != nil {
                completionHandler(taskDidReceiveChallenge!(session, task, challenge))
=======
        public func URLSession(session: NSURLSession, task: NSURLSessionTask, didReceiveChallenge challenge: NSURLAuthenticationChallenge, completionHandler: ((NSURLSessionAuthChallengeDisposition, NSURLCredential!) -> Void)) {
            if let taskDidReceiveChallenge = self.taskDidReceiveChallenge {
                completionHandler(taskDidReceiveChallenge(session, task, challenge))
>>>>>>> bccbf19a
            } else if let delegate = self[task] {
                delegate.URLSession(session, task: task, didReceiveChallenge: challenge, completionHandler: completionHandler)
            } else {
                URLSession(session, didReceiveChallenge: challenge, completionHandler: completionHandler)
            }
        }

<<<<<<< HEAD
        public func URLSession(session: NSURLSession, task: NSURLSessionTask, needNewBodyStream completionHandler: ((NSInputStream?) -> Void)) {
            if taskNeedNewBodyStream != nil {
                completionHandler(taskNeedNewBodyStream!(session, task))
=======
        public func URLSession(session: NSURLSession, task: NSURLSessionTask, needNewBodyStream completionHandler: ((NSInputStream!) -> Void)) {
            if let taskNeedNewBodyStream = self.taskNeedNewBodyStream {
                completionHandler(taskNeedNewBodyStream(session, task))
>>>>>>> bccbf19a
            } else if let delegate = self[task] {
                delegate.URLSession(session, task: task, needNewBodyStream: completionHandler)
            }
        }

        public func URLSession(session: NSURLSession, task: NSURLSessionTask, didSendBodyData bytesSent: Int64, totalBytesSent: Int64, totalBytesExpectedToSend: Int64) {
            if let taskDidSendBodyData = self.taskDidSendBodyData {
                taskDidSendBodyData(session, task, bytesSent, totalBytesSent, totalBytesExpectedToSend)
            } else if let delegate = self[task] as? Request.UploadTaskDelegate {
                delegate.URLSession(session, task: task, didSendBodyData: bytesSent, totalBytesSent: totalBytesSent, totalBytesExpectedToSend: totalBytesExpectedToSend)
            }
        }

        public func URLSession(session: NSURLSession, task: NSURLSessionTask, didCompleteWithError error: NSError?) {
            if let taskDidComplete = self.taskDidComplete {
                taskDidComplete(session, task, error)
            } else if let delegate = self[task] {
                delegate.URLSession(session, task: task, didCompleteWithError: error)

                self[task] = nil
            }
        }

        // MARK: - NSURLSessionDataDelegate

        // MARK: Override Closures

        /// Overrides default behavior for NSURLSessionDataDelegate method `URLSession:dataTask:didReceiveResponse:completionHandler:`.
        public var dataTaskDidReceiveResponse: ((NSURLSession, NSURLSessionDataTask, NSURLResponse) -> NSURLSessionResponseDisposition)?

        /// Overrides default behavior for NSURLSessionDataDelegate method `URLSession:dataTask:didBecomeDownloadTask:`.
        public var dataTaskDidBecomeDownloadTask: ((NSURLSession, NSURLSessionDataTask, NSURLSessionDownloadTask) -> Void)?

        /// Overrides default behavior for NSURLSessionDataDelegate method `URLSession:dataTask:didReceiveData:`.
        public var dataTaskDidReceiveData: ((NSURLSession, NSURLSessionDataTask, NSData) -> Void)?

        /// Overrides default behavior for NSURLSessionDataDelegate method `URLSession:dataTask:willCacheResponse:completionHandler:`.
        public var dataTaskWillCacheResponse: ((NSURLSession, NSURLSessionDataTask, NSCachedURLResponse) -> NSCachedURLResponse!)?

        // MARK: Delegate Methods

        public func URLSession(session: NSURLSession, dataTask: NSURLSessionDataTask, didReceiveResponse response: NSURLResponse, completionHandler: ((NSURLSessionResponseDisposition) -> Void)) {
            var disposition: NSURLSessionResponseDisposition = .Allow

            if let dataTaskDidReceiveResponse = self.dataTaskDidReceiveResponse {
                disposition = dataTaskDidReceiveResponse(session, dataTask, response)
            }

            completionHandler(disposition)
        }

        public func URLSession(session: NSURLSession, dataTask: NSURLSessionDataTask, didBecomeDownloadTask downloadTask: NSURLSessionDownloadTask) {
            if let dataTaskDidBecomeDownloadTask = self.dataTaskDidBecomeDownloadTask {
                dataTaskDidBecomeDownloadTask(session, dataTask, downloadTask)
            } else {
                let downloadDelegate = Request.DownloadTaskDelegate(task: downloadTask)
                self[downloadTask] = downloadDelegate
            }
        }

        public func URLSession(session: NSURLSession, dataTask: NSURLSessionDataTask, didReceiveData data: NSData) {
            if let dataTaskDidReceiveData = self.dataTaskDidReceiveData {
                dataTaskDidReceiveData(session, dataTask, data)
            } else if let delegate = self[dataTask] as? Request.DataTaskDelegate {
                delegate.URLSession(session, dataTask: dataTask, didReceiveData: data)
            }
        }

<<<<<<< HEAD
        public func URLSession(session: NSURLSession, dataTask: NSURLSessionDataTask, willCacheResponse proposedResponse: NSCachedURLResponse, completionHandler: ((NSCachedURLResponse?) -> Void)) {
            if dataTaskWillCacheResponse != nil {
                completionHandler(dataTaskWillCacheResponse!(session, dataTask, proposedResponse))
=======
        public func URLSession(session: NSURLSession, dataTask: NSURLSessionDataTask, willCacheResponse proposedResponse: NSCachedURLResponse, completionHandler: ((NSCachedURLResponse!) -> Void)) {
            if let dataTaskWillCacheResponse = self.dataTaskWillCacheResponse {
                completionHandler(dataTaskWillCacheResponse(session, dataTask, proposedResponse))
>>>>>>> bccbf19a
            } else if let delegate = self[dataTask] as? Request.DataTaskDelegate {
                delegate.URLSession(session, dataTask: dataTask, willCacheResponse: proposedResponse, completionHandler: completionHandler)
            } else {
                completionHandler(proposedResponse)
            }
        }

        // MARK: - NSURLSessionDownloadDelegate

        // MARK: Override Closures

        /// Overrides default behavior for NSURLSessionDownloadDelegate method `URLSession:downloadTask:didFinishDownloadingToURL:`.
        public var downloadTaskDidFinishDownloadingToURL: ((NSURLSession, NSURLSessionDownloadTask, NSURL) -> Void)?

        /// Overrides default behavior for NSURLSessionDownloadDelegate method `URLSession:downloadTask:didWriteData:totalBytesWritten:totalBytesExpectedToWrite:`.
        public var downloadTaskDidWriteData: ((NSURLSession, NSURLSessionDownloadTask, Int64, Int64, Int64) -> Void)?

        /// Overrides default behavior for NSURLSessionDownloadDelegate method `URLSession:downloadTask:didResumeAtOffset:expectedTotalBytes:`.
        public var downloadTaskDidResumeAtOffset: ((NSURLSession, NSURLSessionDownloadTask, Int64, Int64) -> Void)?

        // MARK: Delegate Methods

        public func URLSession(session: NSURLSession, downloadTask: NSURLSessionDownloadTask, didFinishDownloadingToURL location: NSURL) {
            if let downloadTaskDidFinishDownloadingToURL = self.downloadTaskDidFinishDownloadingToURL {
                downloadTaskDidFinishDownloadingToURL(session, downloadTask, location)
            } else if let delegate = self[downloadTask] as? Request.DownloadTaskDelegate {
                delegate.URLSession(session, downloadTask: downloadTask, didFinishDownloadingToURL: location)
            }
        }

        public func URLSession(session: NSURLSession, downloadTask: NSURLSessionDownloadTask, didWriteData bytesWritten: Int64, totalBytesWritten: Int64, totalBytesExpectedToWrite: Int64) {
            if let downloadTaskDidWriteData = self.downloadTaskDidWriteData {
                downloadTaskDidWriteData(session, downloadTask, bytesWritten, totalBytesWritten, totalBytesExpectedToWrite)
            } else if let delegate = self[downloadTask] as? Request.DownloadTaskDelegate {
                delegate.URLSession(session, downloadTask: downloadTask, didWriteData: bytesWritten, totalBytesWritten: totalBytesWritten, totalBytesExpectedToWrite: totalBytesExpectedToWrite)
            }
        }

        public func URLSession(session: NSURLSession, downloadTask: NSURLSessionDownloadTask, didResumeAtOffset fileOffset: Int64, expectedTotalBytes: Int64) {
            if let downloadTaskDidResumeAtOffset = self.downloadTaskDidResumeAtOffset {
                downloadTaskDidResumeAtOffset(session, downloadTask, fileOffset, expectedTotalBytes)
            } else if let delegate = self[downloadTask] as? Request.DownloadTaskDelegate {
                delegate.URLSession(session, downloadTask: downloadTask, didResumeAtOffset: fileOffset, expectedTotalBytes: expectedTotalBytes)
            }
        }

        // MARK: - NSObject

        public override func respondsToSelector(selector: Selector) -> Bool {
            switch selector {
            case "URLSession:didBecomeInvalidWithError:":
                return (self.sessionDidBecomeInvalidWithError != nil)
            case "URLSession:didReceiveChallenge:completionHandler:":
                return (self.sessionDidReceiveChallenge != nil)
            case "URLSessionDidFinishEventsForBackgroundURLSession:":
                return (self.sessionDidFinishEventsForBackgroundURLSession != nil)
            case "URLSession:task:willPerformHTTPRedirection:newRequest:completionHandler:":
                return (self.taskWillPerformHTTPRedirection != nil)
            case "URLSession:dataTask:didReceiveResponse:completionHandler:":
                return (self.dataTaskDidReceiveResponse != nil)
            case "URLSession:dataTask:willCacheResponse:completionHandler:":
                return (self.dataTaskWillCacheResponse != nil)
            default:
                return self.dynamicType.instancesRespondToSelector(selector)
            }
        }
    }
}<|MERGE_RESOLUTION|>--- conflicted
+++ resolved
@@ -126,25 +126,14 @@
     /**
         Creates a request for the specified method, URL string, parameters, and parameter encoding.
 
-<<<<<<< HEAD
         - parameter method: The HTTP method.
         - parameter URLString: The URL string.
         - parameter parameters: The parameters. `nil` by default.
         - parameter encoding: The parameter encoding. `.URL` by default.
-=======
-        :param: method The HTTP method.
-        :param: URLString The URL string.
-        :param: parameters The parameters. `nil` by default.
-        :param: encoding The parameter encoding. `.URL` by default.
-        :param: headers The HTTP headers. `nil` by default.
->>>>>>> bccbf19a
+        - parameter headers: The HTTP headers. `nil` by default.
 
         - returns: The created request.
     */
-<<<<<<< HEAD
-    public func request(method: Method, _ URLString: URLStringConvertible, parameters: [String: AnyObject]? = nil, encoding: ParameterEncoding = .URL) -> Request {
-        return request(encoding.encode(URLRequest(method, URLString: URLString), parameters: parameters).0)
-=======
     public func request(
         method: Method,
         _ URLString: URLStringConvertible,
@@ -156,7 +145,6 @@
         let mutableURLRequest = URLRequest(method, URLString, headers: headers)
         let encodedURLRequest = encoding.encode(mutableURLRequest, parameters: parameters).0
         return request(encodedURLRequest)
->>>>>>> bccbf19a
     }
 
     /**
@@ -229,15 +217,9 @@
             self.sessionDidBecomeInvalidWithError?(session, error)
         }
 
-<<<<<<< HEAD
         public func URLSession(session: NSURLSession, didReceiveChallenge challenge: NSURLAuthenticationChallenge, completionHandler: ((NSURLSessionAuthChallengeDisposition, NSURLCredential?) -> Void)) {
-            if sessionDidReceiveChallenge != nil {
-                completionHandler(sessionDidReceiveChallenge!(session, challenge))
-=======
-        public func URLSession(session: NSURLSession, didReceiveChallenge challenge: NSURLAuthenticationChallenge, completionHandler: ((NSURLSessionAuthChallengeDisposition, NSURLCredential!) -> Void)) {
             if let sessionDidReceiveChallenge = self.sessionDidReceiveChallenge {
                 completionHandler(sessionDidReceiveChallenge(session, challenge))
->>>>>>> bccbf19a
             } else {
                 completionHandler(.PerformDefaultHandling, nil)
             }
@@ -278,15 +260,9 @@
             completionHandler(redirectRequest)
         }
 
-<<<<<<< HEAD
         public func URLSession(session: NSURLSession, task: NSURLSessionTask, didReceiveChallenge challenge: NSURLAuthenticationChallenge, completionHandler: ((NSURLSessionAuthChallengeDisposition, NSURLCredential?) -> Void)) {
-            if taskDidReceiveChallenge != nil {
-                completionHandler(taskDidReceiveChallenge!(session, task, challenge))
-=======
-        public func URLSession(session: NSURLSession, task: NSURLSessionTask, didReceiveChallenge challenge: NSURLAuthenticationChallenge, completionHandler: ((NSURLSessionAuthChallengeDisposition, NSURLCredential!) -> Void)) {
             if let taskDidReceiveChallenge = self.taskDidReceiveChallenge {
                 completionHandler(taskDidReceiveChallenge(session, task, challenge))
->>>>>>> bccbf19a
             } else if let delegate = self[task] {
                 delegate.URLSession(session, task: task, didReceiveChallenge: challenge, completionHandler: completionHandler)
             } else {
@@ -294,15 +270,9 @@
             }
         }
 
-<<<<<<< HEAD
         public func URLSession(session: NSURLSession, task: NSURLSessionTask, needNewBodyStream completionHandler: ((NSInputStream?) -> Void)) {
-            if taskNeedNewBodyStream != nil {
-                completionHandler(taskNeedNewBodyStream!(session, task))
-=======
-        public func URLSession(session: NSURLSession, task: NSURLSessionTask, needNewBodyStream completionHandler: ((NSInputStream!) -> Void)) {
             if let taskNeedNewBodyStream = self.taskNeedNewBodyStream {
                 completionHandler(taskNeedNewBodyStream(session, task))
->>>>>>> bccbf19a
             } else if let delegate = self[task] {
                 delegate.URLSession(session, task: task, needNewBodyStream: completionHandler)
             }
@@ -371,15 +341,9 @@
             }
         }
 
-<<<<<<< HEAD
         public func URLSession(session: NSURLSession, dataTask: NSURLSessionDataTask, willCacheResponse proposedResponse: NSCachedURLResponse, completionHandler: ((NSCachedURLResponse?) -> Void)) {
-            if dataTaskWillCacheResponse != nil {
-                completionHandler(dataTaskWillCacheResponse!(session, dataTask, proposedResponse))
-=======
-        public func URLSession(session: NSURLSession, dataTask: NSURLSessionDataTask, willCacheResponse proposedResponse: NSCachedURLResponse, completionHandler: ((NSCachedURLResponse!) -> Void)) {
             if let dataTaskWillCacheResponse = self.dataTaskWillCacheResponse {
                 completionHandler(dataTaskWillCacheResponse(session, dataTask, proposedResponse))
->>>>>>> bccbf19a
             } else if let delegate = self[dataTask] as? Request.DataTaskDelegate {
                 delegate.URLSession(session, dataTask: dataTask, willCacheResponse: proposedResponse, completionHandler: completionHandler)
             } else {
