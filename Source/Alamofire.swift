--- conflicted
+++ resolved
@@ -68,7 +68,7 @@
 
     /**
         Creates a URL request by encoding parameters and applying them onto an existing request.
-    
+
         :param: URLRequest The request to have parameters applied
         :param: parameters The parameters to apply
 
@@ -152,13 +152,8 @@
     }
 
     func escape(string: String) -> String {
-<<<<<<< HEAD
         let legalURLCharactersToBeEscaped: CFStringRef = ":&=;+!@#$()',*"
         return CFURLCreateStringByAddingPercentEscapes(nil, string, nil, legalURLCharactersToBeEscaped, CFStringBuiltInEncodings.UTF8.rawValue)
-=======
-        let legalURLCharactersToBeEscaped: CFStringRef = ":/?&=;+!@#$()',*"
-        return CFURLCreateStringByAddingPercentEscapes(nil, string, nil, legalURLCharactersToBeEscaped, CFStringBuiltInEncodings.UTF8.rawValue) as! String
->>>>>>> 6cffddcf
     }
 }
 
@@ -349,7 +344,7 @@
 
                 return subdelegate
             }
-            
+
             set {
                 dispatch_barrier_async(subdelegateQueue) {
                     self.subdelegates[task.taskIdentifier] = newValue
@@ -933,7 +928,7 @@
                     }
                 }
             }
-            
+
             return false
         }
     }
@@ -956,7 +951,7 @@
 
             return ["*/*"]
         }()
-        
+
         return validate(statusCode: acceptableStatusCodes).validate(contentType: acceptableContentTypes)
     }
 }
@@ -1014,16 +1009,16 @@
     public func upload(URLRequest: URLRequestConvertible, file: NSURL) -> Request {
         return upload(.File(URLRequest.URLRequest, file))
     }
-  
+
     /**
         Creates a request for uploading a file to the specified URL request.
-  
+
         If `startRequestsImmediately` is `true`, the request will have `resume()` called before being returned.
-  
+
         :param: method The HTTP method.
         :param: URLString The URL string.
         :param: file The file to upload
-  
+
         :returns: The created upload request.
     */
     public func upload(method: Method, _ URLString: URLStringConvertible, file: NSURL) -> Request {
@@ -1045,16 +1040,16 @@
     public func upload(URLRequest: URLRequestConvertible, data: NSData) -> Request {
         return upload(.Data(URLRequest.URLRequest, data))
     }
-  
+
     /**
         Creates a request for uploading data to the specified URL request.
-  
+
         If `startRequestsImmediately` is `true`, the request will have `resume()` called before being returned.
-  
+
         :param: method The HTTP method.
         :param: URLString The URL string.
         :param: data The data to upload
-  
+
         :returns: The created upload request.
     */
     public func upload(method: Method, _ URLString: URLStringConvertible, data: NSData) -> Request {
@@ -1076,12 +1071,12 @@
     public func upload(URLRequest: URLRequestConvertible, stream: NSInputStream) -> Request {
         return upload(.Stream(URLRequest.URLRequest, stream))
     }
-  
+
     /**
         Creates a request for uploading a stream to the specified URL request.
-  
+
         If `startRequestsImmediately` is `true`, the request will have `resume()` called before being returned.
-  
+
         :param: method The HTTP method.
         :param: URLString The URL string.
         :param: stream The stream to upload.
@@ -1196,7 +1191,7 @@
 
     /**
         Creates a download file destination closure which uses the default file manager to move the temporary file to a file URL in the first available directory with the specified search path directory and search path domain mask.
-    
+
         :param: directory The search path directory. `.DocumentDirectory` by default.
         :param: domain The search path domain mask. `.UserDomainMask` by default.
 
@@ -1332,7 +1327,7 @@
                 }
             }
         }
-        
+
         if let HTTPBody = request.HTTPBody,
                escapedBody = NSString(data: HTTPBody, encoding: NSUTF8StringEncoding)?.stringByReplacingOccurrencesOfString("\"", withString: "\\\"")
         {
