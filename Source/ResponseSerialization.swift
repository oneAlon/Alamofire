// ResponseSerialization.swift
//
// Copyright (c) 2014–2015 Alamofire Software Foundation (http://alamofire.org/)
//
// Permission is hereby granted, free of charge, to any person obtaining a copy
// of this software and associated documentation files (the "Software"), to deal
// in the Software without restriction, including without limitation the rights
// to use, copy, modify, merge, publish, distribute, sublicense, and/or sell
// copies of the Software, and to permit persons to whom the Software is
// furnished to do so, subject to the following conditions:
//
// The above copyright notice and this permission notice shall be included in
// all copies or substantial portions of the Software.
//
// THE SOFTWARE IS PROVIDED "AS IS", WITHOUT WARRANTY OF ANY KIND, EXPRESS OR
// IMPLIED, INCLUDING BUT NOT LIMITED TO THE WARRANTIES OF MERCHANTABILITY,
// FITNESS FOR A PARTICULAR PURPOSE AND NONINFRINGEMENT. IN NO EVENT SHALL THE
// AUTHORS OR COPYRIGHT HOLDERS BE LIABLE FOR ANY CLAIM, DAMAGES OR OTHER
// LIABILITY, WHETHER IN AN ACTION OF CONTRACT, TORT OR OTHERWISE, ARISING FROM,
// OUT OF OR IN CONNECTION WITH THE SOFTWARE OR THE USE OR OTHER DEALINGS IN
// THE SOFTWARE.

import Foundation

// MARK: ResponseSerializer

/**
    The type in which all response serializers must conform to in order to serialize a response.
*/
public protocol ResponseSerializerType {
    /// The type of serialized object to be created by this `ResponseSerializerType`.
    typealias SerializedObject

    /// The type of error to be created by this `ResponseSerializer` if serialization fails.
<<<<<<< HEAD
    typealias ErrorObject: ErrorType
=======
    typealias Error: ErrorType
>>>>>>> 096beb85

    /**
        A closure used by response handlers that takes a request, response, data and error and returns a result.
    */
<<<<<<< HEAD
    var serializeResponse: (NSURLRequest?, NSHTTPURLResponse?, NSData?) -> Result<SerializedObject, ErrorObject> { get }
=======
    var serializeResponse: (NSURLRequest?, NSHTTPURLResponse?, NSData?, NSError?) -> Result<SerializedObject, Error> { get }
>>>>>>> 096beb85
}

// MARK: -

/**
    A generic `ResponseSerializerType` used to serialize a request, response, and data into a serialized object.
*/
public struct ResponseSerializer<Value, Error: ErrorType>: ResponseSerializerType {
    /// The type of serialized object to be created by this `ResponseSerializer`.
    public typealias SerializedObject = Value

    /// The type of error to be created by this `ResponseSerializer` if serialization fails.
    public typealias ErrorObject = Error

    /**
        A closure used by response handlers that takes a request, response, data and error and returns a result.
    */
<<<<<<< HEAD
    public var serializeResponse: (NSURLRequest?, NSHTTPURLResponse?, NSData?) -> Result<Value, Error>
=======
    public var serializeResponse: (NSURLRequest?, NSHTTPURLResponse?, NSData?, NSError?) -> Result<T, E>
>>>>>>> 096beb85

    /**
        Initializes the `ResponseSerializer` instance with the given serialize response closure.

        - parameter serializeResponse: The closure used to serialize the response.

        - returns: The new generic response serializer instance.
    */
<<<<<<< HEAD
    public init(serializeResponse: (NSURLRequest?, NSHTTPURLResponse?, NSData?) -> Result<Value, Error>) {
=======
    public init(serializeResponse: (NSURLRequest?, NSHTTPURLResponse?, NSData?, NSError?) -> Result<T, E>) {
>>>>>>> 096beb85
        self.serializeResponse = serializeResponse
    }
}

// MARK: - Default

extension Request {

    /**
        Adds a handler to be called once the request has finished.

        - parameter queue:             The queue on which the completion handler is dispatched.
        - parameter completionHandler: The code to be executed once the request has finished.

        - returns: The request.
    */
    public func response(
        queue queue: dispatch_queue_t? = nil,
        completionHandler: (NSURLRequest?, NSHTTPURLResponse?, NSData?, NSError?) -> Void)
        -> Self
    {
        delegate.queue.addOperationWithBlock {
            dispatch_async(queue ?? dispatch_get_main_queue()) {
                completionHandler(self.request, self.response, self.delegate.data, self.delegate.error)
            }
        }

        return self
    }

    /**
        Adds a handler to be called once the request has finished.

        - parameter queue:              The queue on which the completion handler is dispatched.
        - parameter responseSerializer: The response serializer responsible for serializing the request, response, 
                                        and data.
        - parameter completionHandler:  The code to be executed once the request has finished.

        - returns: The request.
    */
    public func response<T: ResponseSerializerType>(
        queue queue: dispatch_queue_t? = nil,
        responseSerializer: T,
        completionHandler: Response<T.SerializedObject, T.ErrorObject> -> Void)
        -> Self
    {
        delegate.queue.addOperationWithBlock {
            let result = responseSerializer.serializeResponse(
                self.request,
                self.response,
                self.delegate.data,
                self.delegate.error
            )

            dispatch_async(queue ?? dispatch_get_main_queue()) {
                let response = Response<T.SerializedObject, T.ErrorObject>(
                    request: self.request,
                    response: self.response,
                    data: self.delegate.data,
                    result: result
                )

                completionHandler(response)
            }
        }

        return self
    }
}

// MARK: - Data

extension Request {

    /**
        Creates a response serializer that returns the associated data as-is.

        - returns: A data response serializer.
    */
<<<<<<< HEAD
    public static func dataResponseSerializer() -> ResponseSerializer<NSData, NSError> {
        return ResponseSerializer { _, _, data in
=======
    public static func dataResponseSerializer() -> GenericResponseSerializer<NSData, NSError> {
        return GenericResponseSerializer { _, _, data, error in
            guard error == nil else { return .Failure(error!) }

>>>>>>> 096beb85
            guard let validData = data where validData.length > 0 else {
                let failureReason = "Data could not be serialized. Input data was nil or zero length."
                let error = Error.errorWithCode(.DataSerializationFailed, failureReason: failureReason)
                return .Failure(error)
            }

            return .Success(validData)
        }
    }

    /**
        Adds a handler to be called once the request has finished.

        - parameter completionHandler: The code to be executed once the request has finished.

        - returns: The request.
    */
    public func responseData(completionHandler: Response<NSData, NSError> -> Void) -> Self {
        return response(responseSerializer: Request.dataResponseSerializer(), completionHandler: completionHandler)
    }
}

// MARK: - String

extension Request {

    /**
        Creates a response serializer that returns a string initialized from the response data with the specified 
        string encoding.

        - parameter encoding: The string encoding. If `nil`, the string encoding will be determined from the server 
                              response, falling back to the default HTTP default character set, ISO-8859-1.

        - returns: A string response serializer.
    */
    public static func stringResponseSerializer(
        var encoding encoding: NSStringEncoding? = nil)
        -> ResponseSerializer<String, NSError>
    {
<<<<<<< HEAD
        return ResponseSerializer { _, response, data in
=======
        return GenericResponseSerializer { _, response, data, error in
            guard error == nil else { return .Failure(error!) }

>>>>>>> 096beb85
            guard let validData = data where validData.length > 0 else {
                let failureReason = "String could not be serialized. Input data was nil or zero length."
                let error = Error.errorWithCode(.StringSerializationFailed, failureReason: failureReason)
                return .Failure(error)
            }

            if let encodingName = response?.textEncodingName where encoding == nil {
                encoding = CFStringConvertEncodingToNSStringEncoding(
                    CFStringConvertIANACharSetNameToEncoding(encodingName)
                )
            }

            let actualEncoding = encoding ?? NSISOLatin1StringEncoding

            if let string = NSString(data: validData, encoding: actualEncoding) as? String {
                return .Success(string)
            } else {
                let failureReason = "String could not be serialized with encoding: \(actualEncoding)"
                let error = Error.errorWithCode(.StringSerializationFailed, failureReason: failureReason)
                return .Failure(error)
            }
        }
    }

    /**
        Adds a handler to be called once the request has finished.

        - parameter encoding:          The string encoding. If `nil`, the string encoding will be determined from the 
                                       server response, falling back to the default HTTP default character set, 
                                       ISO-8859-1.
        - parameter completionHandler: A closure to be executed once the request has finished.

        - returns: The request.
    */
    public func responseString(
        encoding encoding: NSStringEncoding? = nil,
        completionHandler: Response<String, NSError> -> Void)
        -> Self
    {
        return response(
            responseSerializer: Request.stringResponseSerializer(encoding: encoding),
            completionHandler: completionHandler
        )
    }
}

// MARK: - JSON

extension Request {

    /**
        Creates a response serializer that returns a JSON object constructed from the response data using 
        `NSJSONSerialization` with the specified reading options.

        - parameter options: The JSON serialization reading options. `.AllowFragments` by default.

        - returns: A JSON object response serializer.
    */
    public static func JSONResponseSerializer(
        options options: NSJSONReadingOptions = .AllowFragments)
        -> ResponseSerializer<AnyObject, NSError>
    {
<<<<<<< HEAD
        return ResponseSerializer { _, _, data in
=======
        return GenericResponseSerializer { _, _, data, error in
            guard error == nil else { return .Failure(error!) }

>>>>>>> 096beb85
            guard let validData = data where validData.length > 0 else {
                let failureReason = "JSON could not be serialized. Input data was nil or zero length."
                let error = Error.errorWithCode(.JSONSerializationFailed, failureReason: failureReason)
                return .Failure(error)
            }

            do {
                let JSON = try NSJSONSerialization.JSONObjectWithData(validData, options: options)
                return .Success(JSON)
            } catch {
                return .Failure(error as NSError)
            }
        }
    }

    /**
        Adds a handler to be called once the request has finished.

        - parameter options:           The JSON serialization reading options. `.AllowFragments` by default.
        - parameter completionHandler: A closure to be executed once the request has finished.

        - returns: The request.
    */
    public func responseJSON(
        options options: NSJSONReadingOptions = .AllowFragments,
        completionHandler: Response<AnyObject, NSError> -> Void)
        -> Self
    {
        return response(
            responseSerializer: Request.JSONResponseSerializer(options: options),
            completionHandler: completionHandler
        )
    }
}

// MARK: - Property List

extension Request {

    /**
        Creates a response serializer that returns an object constructed from the response data using 
        `NSPropertyListSerialization` with the specified reading options.

        - parameter options: The property list reading options. `NSPropertyListReadOptions()` by default.

        - returns: A property list object response serializer.
    */
    public static func propertyListResponseSerializer(
        options options: NSPropertyListReadOptions = NSPropertyListReadOptions())
        -> ResponseSerializer<AnyObject, NSError>
    {
<<<<<<< HEAD
        return ResponseSerializer { _, _, data in
=======
        return GenericResponseSerializer { _, _, data, error in
            guard error == nil else { return .Failure(error!) }

>>>>>>> 096beb85
            guard let validData = data where validData.length > 0 else {
                let failureReason = "Property list could not be serialized. Input data was nil or zero length."
                let error = Error.errorWithCode(.PropertyListSerializationFailed, failureReason: failureReason)
                return .Failure(error)
            }

            do {
                let plist = try NSPropertyListSerialization.propertyListWithData(validData, options: options, format: nil)
                return .Success(plist)
            } catch {
                return .Failure(error as NSError)
            }
        }
    }

    /**
        Adds a handler to be called once the request has finished.

        - parameter options:           The property list reading options. `0` by default.
        - parameter completionHandler: A closure to be executed once the request has finished. The closure takes 3
                                       arguments: the URL request, the URL response, the server data and the result 
                                       produced while creating the property list.

        - returns: The request.
    */
    public func responsePropertyList(
        options options: NSPropertyListReadOptions = NSPropertyListReadOptions(),
        completionHandler: Response<AnyObject, NSError> -> Void)
        -> Self
    {
        return response(
            responseSerializer: Request.propertyListResponseSerializer(options: options),
            completionHandler: completionHandler
        )
    }
}<|MERGE_RESOLUTION|>--- conflicted
+++ resolved
@@ -32,20 +32,12 @@
     typealias SerializedObject
 
     /// The type of error to be created by this `ResponseSerializer` if serialization fails.
-<<<<<<< HEAD
     typealias ErrorObject: ErrorType
-=======
-    typealias Error: ErrorType
->>>>>>> 096beb85
 
     /**
         A closure used by response handlers that takes a request, response, data and error and returns a result.
     */
-<<<<<<< HEAD
-    var serializeResponse: (NSURLRequest?, NSHTTPURLResponse?, NSData?) -> Result<SerializedObject, ErrorObject> { get }
-=======
-    var serializeResponse: (NSURLRequest?, NSHTTPURLResponse?, NSData?, NSError?) -> Result<SerializedObject, Error> { get }
->>>>>>> 096beb85
+    var serializeResponse: (NSURLRequest?, NSHTTPURLResponse?, NSData?, NSError?) -> Result<SerializedObject, ErrorObject> { get }
 }
 
 // MARK: -
@@ -63,11 +55,7 @@
     /**
         A closure used by response handlers that takes a request, response, data and error and returns a result.
     */
-<<<<<<< HEAD
-    public var serializeResponse: (NSURLRequest?, NSHTTPURLResponse?, NSData?) -> Result<Value, Error>
-=======
-    public var serializeResponse: (NSURLRequest?, NSHTTPURLResponse?, NSData?, NSError?) -> Result<T, E>
->>>>>>> 096beb85
+    public var serializeResponse: (NSURLRequest?, NSHTTPURLResponse?, NSData?, NSError?) -> Result<Value, Error>
 
     /**
         Initializes the `ResponseSerializer` instance with the given serialize response closure.
@@ -76,11 +64,7 @@
 
         - returns: The new generic response serializer instance.
     */
-<<<<<<< HEAD
-    public init(serializeResponse: (NSURLRequest?, NSHTTPURLResponse?, NSData?) -> Result<Value, Error>) {
-=======
-    public init(serializeResponse: (NSURLRequest?, NSHTTPURLResponse?, NSData?, NSError?) -> Result<T, E>) {
->>>>>>> 096beb85
+    public init(serializeResponse: (NSURLRequest?, NSHTTPURLResponse?, NSData?, NSError?) -> Result<Value, Error>) {
         self.serializeResponse = serializeResponse
     }
 }
@@ -160,15 +144,10 @@
 
         - returns: A data response serializer.
     */
-<<<<<<< HEAD
     public static func dataResponseSerializer() -> ResponseSerializer<NSData, NSError> {
-        return ResponseSerializer { _, _, data in
-=======
-    public static func dataResponseSerializer() -> GenericResponseSerializer<NSData, NSError> {
-        return GenericResponseSerializer { _, _, data, error in
+        return ResponseSerializer { _, _, data, error in
             guard error == nil else { return .Failure(error!) }
 
->>>>>>> 096beb85
             guard let validData = data where validData.length > 0 else {
                 let failureReason = "Data could not be serialized. Input data was nil or zero length."
                 let error = Error.errorWithCode(.DataSerializationFailed, failureReason: failureReason)
@@ -208,13 +187,9 @@
         var encoding encoding: NSStringEncoding? = nil)
         -> ResponseSerializer<String, NSError>
     {
-<<<<<<< HEAD
-        return ResponseSerializer { _, response, data in
-=======
-        return GenericResponseSerializer { _, response, data, error in
+        return ResponseSerializer { _, response, data, error in
             guard error == nil else { return .Failure(error!) }
 
->>>>>>> 096beb85
             guard let validData = data where validData.length > 0 else {
                 let failureReason = "String could not be serialized. Input data was nil or zero length."
                 let error = Error.errorWithCode(.StringSerializationFailed, failureReason: failureReason)
@@ -277,13 +252,9 @@
         options options: NSJSONReadingOptions = .AllowFragments)
         -> ResponseSerializer<AnyObject, NSError>
     {
-<<<<<<< HEAD
-        return ResponseSerializer { _, _, data in
-=======
-        return GenericResponseSerializer { _, _, data, error in
+        return ResponseSerializer { _, _, data, error in
             guard error == nil else { return .Failure(error!) }
 
->>>>>>> 096beb85
             guard let validData = data where validData.length > 0 else {
                 let failureReason = "JSON could not be serialized. Input data was nil or zero length."
                 let error = Error.errorWithCode(.JSONSerializationFailed, failureReason: failureReason)
@@ -335,13 +306,9 @@
         options options: NSPropertyListReadOptions = NSPropertyListReadOptions())
         -> ResponseSerializer<AnyObject, NSError>
     {
-<<<<<<< HEAD
-        return ResponseSerializer { _, _, data in
-=======
-        return GenericResponseSerializer { _, _, data, error in
+        return ResponseSerializer { _, _, data, error in
             guard error == nil else { return .Failure(error!) }
 
->>>>>>> 096beb85
             guard let validData = data where validData.length > 0 else {
                 let failureReason = "Property list could not be serialized. Input data was nil or zero length."
                 let error = Error.errorWithCode(.PropertyListSerializationFailed, failureReason: failureReason)
